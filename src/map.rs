--- conflicted
+++ resolved
@@ -12,13 +12,8 @@
 
     /// Gets the value corresponding to a key in a map term.
     ///
-<<<<<<< HEAD
-    /// Returns None if the term is not a list or if the key doesn't
-    /// exist in the map.
-=======
     /// Returns Err(NifError::BadArg) if the term is not a map or if
     /// key doesn't exist in the map.
->>>>>>> a0161647
     ///
     /// ### Elixir equivalent
     /// ```elixir
@@ -34,11 +29,7 @@
 
     /// Gets the size of a map term.
     ///
-<<<<<<< HEAD
-    /// Returns None if the term is not a map.
-=======
     /// Returns Err(NifError::BadArg) if the term is not a map.
->>>>>>> a0161647
     ///
     /// ### Elixir equivalent
     /// ```elixir
@@ -52,11 +43,7 @@
     /// Makes a copy of the self map term and sets key to value.
     /// If the value already exists, it is overwritten.
     ///
-<<<<<<< HEAD
-    /// Returns None if the term is not a map.
-=======
     /// Returns Err(NifError::BadArg) if the term is not a map.
->>>>>>> a0161647
     ///
     /// ### Elixir equivalent
     /// ```elixir
@@ -77,11 +64,7 @@
     /// Makes a copy of the self map term and removes key. If the key
     /// doesn't exist, the original map is returned.
     ///
-<<<<<<< HEAD
-    /// Returns None if the term is not a map.
-=======
     /// Returns Err(NifError::BadArg) if the term is not a map.
->>>>>>> a0161647
     ///
     /// ### Elixir equivalent
     /// ```elixir
@@ -100,12 +83,8 @@
 
     /// Makes a copy of the self map term where key is set to value.
     ///
-<<<<<<< HEAD
-    /// Returns None if the term is not a map or if key doesn't exist.
-=======
     /// Returns Err(NifError::BadArg) if the term is not a map of if key
     /// doesn't exist.
->>>>>>> a0161647
     pub fn map_update(self, key: NifTerm, new_value: NifTerm) -> NifResult<NifTerm<'a>> {
         let map_env = self.get_env();
 
